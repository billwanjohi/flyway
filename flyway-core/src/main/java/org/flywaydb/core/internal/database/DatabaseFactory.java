--- conflicted
+++ resolved
@@ -190,7 +190,6 @@
 
             );
         }
-<<<<<<< HEAD
         if (databaseProductName.startsWith("Snowflake")) {
             return new SnowflakeDatabase(configuration, connection
 
@@ -199,8 +198,6 @@
             );
         }
 
-=======
->>>>>>> 166e2dea
         throw new FlywayException("Unsupported Database: " + databaseProductName);
     }
 
