--- conflicted
+++ resolved
@@ -1,229 +1,190 @@
-/**
- * Copyright (C) 2010-2011 the original author or authors.
- *
- * Licensed under the Apache License, Version 2.0 (the "License");
- * you may not use this file except in compliance with the License.
- * You may obtain a copy of the License at
- *
- *         http://www.apache.org/licenses/LICENSE-2.0
- *
- * Unless required by applicable law or agreed to in writing, software
- * distributed under the License is distributed on an "AS IS" BASIS,
- * WITHOUT WARRANTIES OR CONDITIONS OF ANY KIND, either express or implied.
- * See the License for the specific language governing permissions and
- * limitations under the License.
- */
-package com.googlecode.flyway.maven;
-
-import com.googlecode.flyway.core.Flyway;
-import com.googlecode.flyway.core.exception.FlywayException;
-import com.googlecode.flyway.core.util.ExceptionUtils;
-import com.pyx4j.log4j.MavenLogAppender;
-import org.apache.commons.dbcp.BasicDataSource;
-import org.apache.commons.logging.Log;
-import org.apache.commons.logging.LogFactory;
-import org.apache.maven.plugin.AbstractMojo;
-import org.apache.maven.plugin.MojoExecutionException;
-import org.apache.maven.plugin.MojoFailureException;
-import org.apache.maven.settings.Server;
-import org.apache.maven.settings.Settings;
-import org.springframework.util.StringUtils;
-
-/**
- * Common base class for all mojos with all common attributes.<br>
- *
- * @requiresDependencyResolution compile
- * @configurator include-project-dependencies
- */
-@SuppressWarnings({"JavaDoc"})
-abstract class AbstractFlywayMojo extends AbstractMojo {
-    /**
-     * Logger.
-     */
-    private static final Log LOG = LogFactory.getLog(AbstractFlywayMojo.class);
-
-    /**
-     * The fully qualified classname of the jdbc driver to use to connect to the database.<br> default property:
-     * ${flyway.driver}
-     *
-     * @parameter expression="${flyway.driver}"
-     * @required
-     */
-    /* private -> for testing */ String driver;
-
-    /**
-     * The jdbc url to use to connect to the database.<br> default property: ${flyway.url}
-     *
-     * @parameter expression="${flyway.url}"
-     * @required
-     */
-    /* private -> for testing */ String url;
-
-    /**
-     * The user to use to connect to the database.<br> default property: ${flyway.user}<br>
-     * The credentials can be specified by user/password or serverId from settings.xml
-     *
-     * @parameter expression="${flyway.user}"
-     */
-    /* private -> for testing */ String user;
-
-    /**
-     * The password to use to connect to the database. (default: <i>blank</i>)<br> default property: ${flyway.password}
-     *
-     * @parameter expression="${flyway.password}"
-     */
-    private String password = "";
-
-    /**
-     * Comma-separated list of the schemas managed by Flyway. The first schema in the list will be the one containing
-     * the metadata table. (default: The default schema for the datasource connection)<br> default property:
-     * ${flyway.schemas}
-     *
-     * @parameter expression="${flyway.schemas}"
-     */
-    private String schemas;
-
-    /**
-     * <p>The name of the schema metadata table that will be used by Flyway.</p><p> By default (single-schema mode) the
-     * metadata table is placed in the default schema for the connection provided by the datasource. </p> <p> When the
-     * <i>flyway.schemas</i> property is set (multi-schema mode), the metadata table is placed in the first schema of
-     * the list. </p> (default: schema_version)<br> default property: ${flyway.table}
-     *
-     * @parameter expression="${flyway.table}"
-     */
-    private String table;
-
-
-    /**
-     * The link to the settings.xml
-     *
-     * @parameter expression="${settings}"
-     * @required
-     * @readonly
-     */
-    private Settings settings;
-
-    /**
-     * The id of the server tag in settings.xml<br>default: jdbc url<br>
-     * The credentials can be specified by user/password or serverId from settings.xml
-     *
-     * @parameter expression="${flyway.serverId}"
-     */
-    private String serverId;
-
-    /**
-     * Load username and password from settings.xml
-     *
-     * @throws MojoExecutionException
-     */
-    private void loadCredentialsFromSettings() {
-        if (user == null) {
-            final String id = serverId != null ? serverId : url;
-            final Server server = settings.getServer(id);
-            if (server == null) {
-                if (serverId != null) {
-                    throw new FlywayException(String.format("Cannot find serverId '%s' in settings.xml", id));
-                } else {
-                    throw new FlywayException(String.format("Trying to find serverId '%s' in settings.xml. Either user or serverId (default url) is required.", id));
-                }
-            }
-            user = server.getUsername();
-            password = server.getPassword();
-        }
-    }
-
-    /**
-     * The link to the settings.xml
-     *
-     * @parameter expression="${settings}"
-     */
-    private Settings settings;
-
-    /**
-     * The id of the server tag in settings.xml
-     *
-     * @parameter expression="${serverId}"
-     */
-    private String serverId;
-
-    /**
-     * Load username password from settings
-     *
-     * @throws MojoExecutionException when the credentials could not be loaded.
-     */
-    private void loadCredentialsFromSettings() throws MojoExecutionException {
-        if (user == null) {
-            final String id = serverId != null ? serverId : url;
-            final Server server = settings.getServer(id);
-            if (server == null) {
-                if (serverId != null) {
-                    throw new FlywayException(String.format("Cannot find serverId '%s' in settings.xml", id));
-                } else {
-                    throw new FlywayException(String.format("Trying to find serverId '%s' in settings.xml. Either user or serverId (default url) is required.", id));
-                }
-            }
-            user = server.getUsername();
-            password = server.getPassword();
-        }
-    }
-
-    /**
-     * Creates the datasource base on the provided parameters.
-     *
-     * @return The fully configured datasource.
-     * @throws Exception Thrown when the datasource could not be created.
-     */
-    /* private -> for testing */ BasicDataSource createDataSource() throws Exception {
-        final BasicDataSource dataSource = new BasicDataSource();
-        dataSource.setDriverClassName(driver);
-        dataSource.setUrl(url);
-        dataSource.setUsername(user);
-        dataSource.setPassword(password);
-        return dataSource;
-    }
-
-    public final void execute() throws MojoExecutionException, MojoFailureException {
-        MavenLogAppender.startPluginLog(this);
-        try {
-            Flyway flyway = new Flyway();
-
-            loadCredentialsFromSettings();
-<<<<<<< HEAD
-
-=======
->>>>>>> 65fc7b78
-            BasicDataSource dataSource = createDataSource();
-            try {
-                flyway.setDataSource(dataSource);
-                if (schemas != null) {
-                    flyway.setSchemas(StringUtils.tokenizeToStringArray(schemas, ","));
-                }
-                if (table != null) {
-                    flyway.setTable(table);
-                }
-
-                doExecute(flyway);
-            } finally {
-                dataSource.close();
-            }
-        } catch (Exception e) {
-            LOG.error(e.toString());
-
-            Throwable rootCause = ExceptionUtils.getRootCause(e);
-            if (rootCause != null) {
-                LOG.error("Caused by " + rootCause.toString());
-            }
-            throw new MojoExecutionException("Flyway Error: " + e.toString(), e);
-        } finally {
-            MavenLogAppender.endPluginLog(this);
-        }
-    }
-
-    /**
-     * Executes this mojo.
-     *
-     * @param flyway The flyway instance to operate on.
-     * @throws Exception any exception
-     */
-    protected abstract void doExecute(Flyway flyway) throws Exception;
-}
+/**
+ * Copyright (C) 2010-2011 the original author or authors.
+ *
+ * Licensed under the Apache License, Version 2.0 (the "License");
+ * you may not use this file except in compliance with the License.
+ * You may obtain a copy of the License at
+ *
+ *         http://www.apache.org/licenses/LICENSE-2.0
+ *
+ * Unless required by applicable law or agreed to in writing, software
+ * distributed under the License is distributed on an "AS IS" BASIS,
+ * WITHOUT WARRANTIES OR CONDITIONS OF ANY KIND, either express or implied.
+ * See the License for the specific language governing permissions and
+ * limitations under the License.
+ */
+package com.googlecode.flyway.maven;
+
+import com.googlecode.flyway.core.Flyway;
+import com.googlecode.flyway.core.exception.FlywayException;
+import com.googlecode.flyway.core.util.ExceptionUtils;
+import com.pyx4j.log4j.MavenLogAppender;
+import org.apache.commons.dbcp.BasicDataSource;
+import org.apache.commons.logging.Log;
+import org.apache.commons.logging.LogFactory;
+import org.apache.maven.plugin.AbstractMojo;
+import org.apache.maven.plugin.MojoExecutionException;
+import org.apache.maven.plugin.MojoFailureException;
+import org.apache.maven.settings.Server;
+import org.apache.maven.settings.Settings;
+import org.springframework.util.StringUtils;
+
+/**
+ * Common base class for all mojos with all common attributes.<br>
+ *
+ * @requiresDependencyResolution compile
+ * @configurator include-project-dependencies
+ */
+@SuppressWarnings({"JavaDoc"})
+abstract class AbstractFlywayMojo extends AbstractMojo {
+    /**
+     * Logger.
+     */
+    private static final Log LOG = LogFactory.getLog(AbstractFlywayMojo.class);
+
+    /**
+     * The fully qualified classname of the jdbc driver to use to connect to the database.<br> default property:
+     * ${flyway.driver}
+     *
+     * @parameter expression="${flyway.driver}"
+     * @required
+     */
+    /* private -> for testing */ String driver;
+
+    /**
+     * The jdbc url to use to connect to the database.<br> default property: ${flyway.url}
+     *
+     * @parameter expression="${flyway.url}"
+     * @required
+     */
+    /* private -> for testing */ String url;
+
+    /**
+     * The user to use to connect to the database.<br> default property: ${flyway.user}<br>
+     * The credentials can be specified by user/password or serverId from settings.xml
+     *
+     * @parameter expression="${flyway.user}"
+     */
+    /* private -> for testing */ String user;
+
+    /**
+     * The password to use to connect to the database. (default: <i>blank</i>)<br> default property: ${flyway.password}
+     *
+     * @parameter expression="${flyway.password}"
+     */
+    private String password = "";
+
+    /**
+     * Comma-separated list of the schemas managed by Flyway. The first schema in the list will be the one containing
+     * the metadata table. (default: The default schema for the datasource connection)<br> default property:
+     * ${flyway.schemas}
+     *
+     * @parameter expression="${flyway.schemas}"
+     */
+    private String schemas;
+
+    /**
+     * <p>The name of the schema metadata table that will be used by Flyway.</p><p> By default (single-schema mode) the
+     * metadata table is placed in the default schema for the connection provided by the datasource. </p> <p> When the
+     * <i>flyway.schemas</i> property is set (multi-schema mode), the metadata table is placed in the first schema of
+     * the list. </p> (default: schema_version)<br> default property: ${flyway.table}
+     *
+     * @parameter expression="${flyway.table}"
+     */
+    private String table;
+
+
+    /**
+     * The link to the settings.xml
+     *
+     * @parameter expression="${settings}"
+     * @required
+     * @readonly
+     */
+    private Settings settings;
+
+    /**
+     * The id of the server tag in settings.xml<br>default: jdbc url<br>
+     * The credentials can be specified by user/password or serverId from settings.xml
+     *
+     * @parameter expression="${flyway.serverId}"
+     */
+    private String serverId;
+
+    /**
+     * Load username password from settings
+     *
+     * @throws MojoExecutionException when the credentials could not be loaded.
+     */
+    private void loadCredentialsFromSettings() throws MojoExecutionException {
+        if (user == null) {
+            final String id = serverId != null ? serverId : url;
+            final Server server = settings.getServer(id);
+            if (server == null) {
+                if (serverId != null) {
+                    throw new FlywayException(String.format("Cannot find serverId '%s' in settings.xml", id));
+                } else {
+                    throw new FlywayException(String.format("Trying to find serverId '%s' in settings.xml. Either user or serverId (default url) is required.", id));
+                }
+            }
+            user = server.getUsername();
+            password = server.getPassword();
+        }
+    }
+
+    /**
+     * Creates the datasource base on the provided parameters.
+     *
+     * @return The fully configured datasource.
+     * @throws Exception Thrown when the datasource could not be created.
+     */
+    /* private -> for testing */ BasicDataSource createDataSource() throws Exception {
+        final BasicDataSource dataSource = new BasicDataSource();
+        dataSource.setDriverClassName(driver);
+        dataSource.setUrl(url);
+        dataSource.setUsername(user);
+        dataSource.setPassword(password);
+        return dataSource;
+    }
+
+    public final void execute() throws MojoExecutionException, MojoFailureException {
+        MavenLogAppender.startPluginLog(this);
+        try {
+            Flyway flyway = new Flyway();
+
+            loadCredentialsFromSettings();
+            BasicDataSource dataSource = createDataSource();
+            try {
+                flyway.setDataSource(dataSource);
+                if (schemas != null) {
+                    flyway.setSchemas(StringUtils.tokenizeToStringArray(schemas, ","));
+                }
+                if (table != null) {
+                    flyway.setTable(table);
+                }
+
+                doExecute(flyway);
+            } finally {
+                dataSource.close();
+            }
+        } catch (Exception e) {
+            LOG.error(e.toString());
+
+            Throwable rootCause = ExceptionUtils.getRootCause(e);
+            if (rootCause != null) {
+                LOG.error("Caused by " + rootCause.toString());
+            }
+            throw new MojoExecutionException("Flyway Error: " + e.toString(), e);
+        } finally {
+            MavenLogAppender.endPluginLog(this);
+        }
+    }
+
+    /**
+     * Executes this mojo.
+     *
+     * @param flyway The flyway instance to operate on.
+     * @throws Exception any exception
+     */
+    protected abstract void doExecute(Flyway flyway) throws Exception;
+}