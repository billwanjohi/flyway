--- conflicted
+++ resolved
@@ -136,16 +136,10 @@
         <version.h2>1.4.197</version.h2>
         <version.hsqldb>2.4.0</version.hsqldb>
         <version.jtds>1.3.1</version.jtds>
-<<<<<<< HEAD
-        <version.mariadb>2.2.0</version.mariadb>
-        <version.mssql-jdbc>6.2.2.jre7</version.mssql-jdbc>
-        <version.postgresql>42.1.4.jre6</version.postgresql>
-        <version.snowflake>3.1.0</version.snowflake>
-=======
         <version.mariadb>2.2.4</version.mariadb>
         <version.mssql-jdbc>6.4.0.jre7</version.mssql-jdbc>
         <version.postgresql>42.2.2.jre6</version.postgresql>
->>>>>>> cb2facec
+        <version.snowflake>3.1.0</version.snowflake>
         <version.sqlite>3.20.1</version.sqlite>
         <version.osgi>4.3.1</version.osgi>
         <version.equinox>3.12.0</version.equinox>
